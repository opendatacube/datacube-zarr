--- conflicted
+++ resolved
@@ -15,34 +15,18 @@
 
 @click.command()
 @click.argument("zarr", type=FileOrS3Path(exists=True), required=True)
-<<<<<<< HEAD
-@click.argument("product", type=FileOrS3Path(exists=True), required=True)
+@click.argument("product_def", type=FileOrS3Path(exists=True), required=True)
+@click.option("--name", type=str, help="Product name")
 @click.option(
     "--dim-map",
     type=KeyValue(),
     multiple=True,
     help="Dimension name mapping '<old>:<new>'.",
 )
-def cli(zarr, product, dim_map):
+def cli(zarr, product_def, name, dim_map):
     """Replace zarr "band" dimension with product specific extra dimension."""
 
-    pd = yaml.load(product.read_text(), Loader=yaml.SafeLoader)
-    eds = pd["extra_dimensions"]
-    ed_names = [ed["name"] for ed in eds]
-    assert len(ed_names) == len(set(ed_names))
-
-    replace_dims = {old: eds[ed_names.index(new)] for old, new in dim_map.items()}
-    if not replace_dims:
-        replace_dims[_default_zarrify_dim] = eds[0]
-
-    for oname, ed in replace_dims.items():
-        dim = xr.IndexVariable(ed["name"], np.array(ed["values"], dtype=ed["dtype"]))
-=======
-@click.argument("product_def", type=FileOrS3Path(exists=True), required=True)
-@click.option("--name", type=str, help="Product name")
-def cli(zarr, product_def, name):
-    """Replace zarr "band" dimension with product specific extra dimension."""
-
+    # Load extra dimensions from product definition
     pds = yaml.load_all(product_def.read_text(), Loader=yaml.SafeLoader)
     if name is not None:
         pds = (pd for pd in pds if pd["name"] == name)
@@ -57,9 +41,18 @@
             f"Product definition for '{pd['name']}' has no 'extra_dimension'."
         )
 
-    ed = pd["extra_dimension"]
-    dim = xr.IndexVariable(ed["name"], np.array(ed["values"], dtype=ed["dtype"]))
->>>>>>> 7bbf5d1d
+    eds = pd["extra_dimensions"]
+    ed_names = [ed["name"] for ed in eds]
+    assert len(ed_names) == len(set(ed_names))
+
+    # Mapping from zarr dim names to extra dimensions
+    replace_dims = {old: eds[ed_names.index(new)] for old, new in dim_map.items()}
+    if not replace_dims:
+        replace_dims[_default_zarrify_dim] = eds[0]
+
+    # Replace zarr dims with new extra dimension data
+    for oname, ed in replace_dims.items():
+        dim = xr.IndexVariable(ed["name"], np.array(ed["values"], dtype=ed["dtype"]))
 
         # Get number of bands / length of z dim
         band_meta_file = zarr / oname / ".zarray"
