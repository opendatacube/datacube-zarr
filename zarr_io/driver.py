"""
Zarr Storage driver for ODC
Supports storage on S3 and Disk
Should be able to handle hyperspectral data when ready.
"""
import itertools
import os
from contextlib import contextmanager
from typing import Dict, Generator, List, Optional, Tuple
from urllib.parse import urlparse

import numpy as np
import xarray as xr
from affine import Affine
from datacube.storage import BandInfo
from datacube.utils import geometry
from datacube.utils.math import num2numpy

from .utils.uris import uri_split
from .zarr_io import ZarrIO

PROTOCOL = ['file', 's3']
FORMAT = 'zarr'

RasterShape = Tuple[int, ...]
RasterWindow = Tuple[Tuple[int, int]]


<<<<<<< HEAD
def uri_split(uri: str) -> Tuple[str, str, str]:
    """
    Splits uri into protocol, root, and group

    Example:
        uri_split('file:///path/to/my_dataset.zarr#group/subgroup/etc')
        returns ('file', '/path/to/my_dataset.zarr', 'group/subgroup/etc')

    If the URI contains no '#' extension, the root group "" is returned.

    :param str uri: The URI to be parsed
    :return: (protocol, root, group)
    """
    components = urlparse(uri)
    scheme = components.scheme
    path = components.netloc + components.path
    if not scheme:
        raise ValueError(f'uri scheme not found: {uri}')
    group = components.fragment
    return scheme, path, group


=======
>>>>>>> 47e1de08
class ZarrDataSource(object):
    class BandDataSource(object):
        def __init__(self,
                     dataset: xr.Dataset,
                     var_name: str,
                     time_idx: Optional[int],
                     no_data: Optional[float]):
            """
            Initialises the BandDataSource class.

            The BandDataSource class to read array slices out of the xr.Dataset.

            :param xr.Dataset dataset: The xr.Dataset
            :param str var_name: The variable name of the xr.DataArray
            :param int time_idx: The time index override if known
            """
            self.ds = dataset
            self._var_name = var_name
            self.da = dataset.data_vars[var_name]
            self._nodata = self.da.nodata if 'nodata' in self.da.attrs and self.da.nodata else no_data
            if not self._nodata:
                raise ValueError('nodata not found in dataset and product definition')
            self._nodata = num2numpy(self._nodata, self.dtype)
            self._is_2d = len(self.da.dims) == 2
            self.time_idx = self.set_time_idx(time_idx)

        @property
        def nodata(self) -> Optional[float]:
            return self._nodata  # type: ignore

        @property
        def crs(self) -> geometry.CRS:
            return self.da.crs

        @property
        def transform(self) -> Affine:
            return self.da.affine

        @property
        def dtype(self) -> np.dtype:
            return self.da.dtype

        @property
        def shape(self) -> RasterShape:
            return self.da.shape if self._is_2d else self.da.shape[1:]

        def set_time_idx(self, time_idx: Optional[int]) -> int:
            """
            Updates time index from BandInfo.band

            The resultant time index must be > 0.

            :param int time_index: The time index from BandInfo.band
            :return: The updated time index
            """
            self.time_idx = time_idx or 1
            # adjust for 0 based indexing
            self.time_idx -= 1

            time_count = 1 if self._is_2d else self.da[self.da.dims[0]].size
            if time_count == 0:
                raise ValueError('Found 0 time slices in storage')

            if self.time_idx < time_count:
                return self.time_idx
            else:
                raise ValueError(f'time_idx exceeded {time_count}')

        def read(self,
                 window: Optional[RasterWindow] = None,
                 out_shape: Optional[RasterShape] = None) -> np.ndarray:
            """
            Reads a slice into the xr.DataArray.

            :param RasterWindow window: The slice to read
            :param RasterShape out_shape: The desired output shape
            :return: Requested data in a :class:`numpy.ndarray`
            """

            # Check if zarr dataset is a 2D array
            t_ix: Tuple = tuple() if self._is_2d else (self.time_idx,)

            if window is None:
                xy_ix: Tuple = (...,)
            else:
                xy_ix = tuple(slice(*w) for w in window)

            data = self.da.values[t_ix + xy_ix]
            return data

    def __init__(self, band: BandInfo):
        """
        Initialises the ZarrDataSource class.

        :param BandInfo band: BandInfo containing the dataset metadata.
        """
        self._band_info = band
        if band.band == 0:
            raise ValueError('BandInfo.band must be > 0')

        # convert band.uri -> protocol, root and group
        protocol, self.root, self.group_name = uri_split(band.uri)
        if protocol not in PROTOCOL + ['zarr']:
            raise ValueError('Expected file:// or zarr:// url')

        self.zio = ZarrIO(protocol=protocol)

    @contextmanager
    def open(self) -> Generator[BandDataSource, None, None]:
        """
        Lazy open a Zarr endpoint.
        Only loads metadata.
        """
        ds = self.zio.open_dataset(
            root=self.root, group_name=self.group_name
        )
        var_name = self._band_info.layer or self._band_info.name
        yield ZarrDataSource.BandDataSource(
            dataset=ds, var_name=var_name, time_idx=self._band_info.band, no_data=self._band_info.nodata
        )


class ZarrReaderDriver(object):
    def __init__(self) -> None:
        self.name = 'ZarrReader'
        self.protocols = PROTOCOL + ['zarr']
        self.formats = [FORMAT]

    def supports(self,
                 protocol: str,
                 fmt: str) -> bool:
        return (protocol in self.protocols and
                fmt in self.formats)

    def new_datasource(self,
                       band: BandInfo) -> ZarrDataSource:
        return ZarrDataSource(band)


def reader_driver_init() -> ZarrReaderDriver:
    return ZarrReaderDriver()


class ZarrWriterDriver(object):
    def __init__(self) -> None:
        pass

    @property
    def aliases(self) -> List:
        return [f'{a} {b}' for a, b in itertools.product([FORMAT], PROTOCOL)]

    @property
    def format(self) -> str:
        return FORMAT

    def mk_uri(self,
               file_path: str,
               storage_config: dict) -> str:
        """
        Constructs a uri from the file_path and storage config.
        resource.
        """
        driver_alias = storage_config['driver']
        file_path = str(file_path)
        loc = file_path.rfind('/')
        group = os.path.splitext(file_path[loc+1:])[0]

        root = file_path[:loc] + f'/{group}.zarr'

        if driver_alias == 'zarr s3':
            return f's3://{root}'
        elif driver_alias == 'zarr file':
            return f'file://{root}'
        else:
            raise ValueError(f'Unknown driver alias: {driver_alias}')

    def write_dataset_to_storage(self,
                                 dataset: xr.Dataset,
                                 file_uri: str,
                                 global_attributes: Optional[dict] = None,
                                 variable_params: Optional[dict] = None,
                                 storage_config: Optional[dict] = None,
                                 **kwargs: str) -> Dict:
        """
        Persists a xr.DataSet to storage.

        :param xr.Dataset dataset: The xarray.Dataset to be saved
        :param str file_uri: The file uri
        :param Dict global_attributes: Global attributes from the product definition.
        :param Dict variable_params: Variable parameters from the product definition
        :param Dict storage_config: Storage config from the product definition
        :return: a dict containing additional metadata to be saved in the DB
        """
        protocol, root, group = uri_split(file_uri)

        # Flattening atributes: Zarr doesn't allow dicts
        for var_name in dataset.data_vars:
            data_var = dataset.data_vars[var_name]
            if 'spectral_definition' in data_var.attrs:
                spectral_definition = data_var.attrs.pop('spectral_definition', None)
                data_var.attrs['dc_spectral_definition_response'] = spectral_definition['response']
                data_var.attrs['dc_spectral_definition_wavelength'] = spectral_definition['wavelength']

        # Renaming units: units is a reserved name in Xarray coordinates
        for var_name in dataset.coords:
            coord_var = dataset.coords[var_name]
            if 'units' in coord_var.attrs:
                units = coord_var.attrs.pop('units', None)
                coord_var.attrs['dc_units'] = units

        zio = ZarrIO(protocol=protocol)
        # Should be a directory but actually get passed a file, which becomes a directory.
        metadata = zio.save_dataset_to_zarr(root=root,
                                            dataset=dataset,
                                            group=group,
                                            global_attributes=global_attributes,
                                            variable_params=variable_params,
                                            storage_config=storage_config)

        # extra metadata to be stored in database
        return metadata


def writer_driver_init() -> ZarrWriterDriver:
    return ZarrWriterDriver()<|MERGE_RESOLUTION|>--- conflicted
+++ resolved
@@ -7,7 +7,6 @@
 import os
 from contextlib import contextmanager
 from typing import Dict, Generator, List, Optional, Tuple
-from urllib.parse import urlparse
 
 import numpy as np
 import xarray as xr
@@ -26,31 +25,6 @@
 RasterWindow = Tuple[Tuple[int, int]]
 
 
-<<<<<<< HEAD
-def uri_split(uri: str) -> Tuple[str, str, str]:
-    """
-    Splits uri into protocol, root, and group
-
-    Example:
-        uri_split('file:///path/to/my_dataset.zarr#group/subgroup/etc')
-        returns ('file', '/path/to/my_dataset.zarr', 'group/subgroup/etc')
-
-    If the URI contains no '#' extension, the root group "" is returned.
-
-    :param str uri: The URI to be parsed
-    :return: (protocol, root, group)
-    """
-    components = urlparse(uri)
-    scheme = components.scheme
-    path = components.netloc + components.path
-    if not scheme:
-        raise ValueError(f'uri scheme not found: {uri}')
-    group = components.fragment
-    return scheme, path, group
-
-
-=======
->>>>>>> 47e1de08
 class ZarrDataSource(object):
     class BandDataSource(object):
         def __init__(self,
