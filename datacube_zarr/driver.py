--- conflicted
+++ resolved
@@ -6,11 +6,7 @@
 
 from contextlib import contextmanager
 from json.decoder import JSONDecodeError
-<<<<<<< HEAD
-from typing import Any, Generator, Optional, Tuple
-=======
-from typing import Any, Dict, Generator, List, Optional, Tuple, Union
->>>>>>> 97f29832
+from typing import Any, Generator, Optional, Tuple, Union
 
 import numpy as np
 import xarray as xr
