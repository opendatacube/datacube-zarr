--- conflicted
+++ resolved
@@ -17,16 +17,6 @@
     chunk_dataset,
 )
 from .utils.uris import uri_split
-
-
-<<<<<<< HEAD
-def _set_default_boto_region() -> None:
-    client_kwargs = {"region_name": auto_find_region()}
-    conf = fsspec.config.conf
-    if "client_kwargs" in conf:
-        conf["client_kwargs"].update(client_kwargs)
-    else:
-        conf.update({"client_kwargs": client_kwargs})
 
 
 def _uri_to_store_and_group(uri: str) -> Tuple[MutableMapping, str]:
@@ -53,8 +43,6 @@
     return store, group
 
 
-=======
->>>>>>> 4f867f5a
 class ZarrIO:
     """
     Zarr read/write interface to save and load xarray.Datasets and xarray DataArrays.
